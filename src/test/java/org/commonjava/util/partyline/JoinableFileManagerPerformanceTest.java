/**
 * Copyright (C) 2015 Red Hat, Inc. (nos-devel@redhat.com)
 *
 * Licensed under the Apache License, Version 2.0 (the "License");
 * you may not use this file except in compliance with the License.
 * You may obtain a copy of the License at
 *
 *         http://www.apache.org/licenses/LICENSE-2.0
 *
 * Unless required by applicable law or agreed to in writing, software
 * distributed under the License is distributed on an "AS IS" BASIS,
 * WITHOUT WARRANTIES OR CONDITIONS OF ANY KIND, either express or implied.
 * See the License for the specific language governing permissions and
 * limitations under the License.
 */
package org.commonjava.util.partyline;

<<<<<<< HEAD
import org.commonjava.cdi.util.weft.SignallingLocker;
=======
import org.commonjava.cdi.util.weft.SignallingLock;
import org.commonjava.util.partyline.impl.local.RandomAccessJFS;
import org.commonjava.util.partyline.lock.LockLevel;
import org.commonjava.util.partyline.lock.local.LocalLockOwner;
import org.commonjava.util.partyline.spi.JoinableFile;
import org.junit.After;
import org.junit.Before;
>>>>>>> 146d11e8
import org.junit.Test;

import java.io.File;
import java.io.FileInputStream;
import java.io.FileOutputStream;
import java.io.InputStream;
import java.io.OutputStream;

import static org.hamcrest.CoreMatchers.equalTo;
import static org.junit.Assert.assertThat;
import static org.junit.Assert.fail;

public class JoinableFileManagerPerformanceTest
        extends AbstractJointedIOTest
{

    private Partyline mgr;

    @Before
    public void init()
    {
        mgr = getPartylineInstance();
    }

    @After
    public void clean()
    {
        stopCacheManager();
    }

    @Test
    public void bigFileWritePerformanceTest()
            throws Exception
    {
        final File f = temp.newFile( "bigfile.txt" );
        final File fm = temp.newFile( "bigfileJFM.txt" );
        final File jft = temp.newFile( "bigfileJF.txt" );

        String content = createBigFileContent();

        JoinableFile jf =
<<<<<<< HEAD
                new JoinableFile( jft, new LockOwner( jft.getPath(), "write test", LockLevel.write ), null, true,
                                  new SignallingLocker<String>() );

=======
                new RandomAccessJFS().getFile( jft, new LocalLockOwner( jft.getPath(), "write test", LockLevel.write ),
                                               null, true, new SignallingLock() );
>>>>>>> 146d11e8
        long start = System.currentTimeMillis();
        System.out.println("Opening output...");
        try(OutputStream out = jf.getOutputStream())
        {
            System.out.println("Writing content");
            out.write( content.getBytes() );
            System.out.println("closing stream");

        }
        long end = System.currentTimeMillis();
        System.out.println("closing file");
        jf.close();
        System.out.println("done");
        long jfTime = end-start;

        // JFM file io
        start = System.currentTimeMillis();
        try (OutputStream out = mgr.openOutputStream( fm ))
        {
            out.write( content.getBytes() );
        }
        end = System.currentTimeMillis();
        final long jfmFileWritingTime = end - start;

        // Normal java file io
        start = System.currentTimeMillis();
        try (FileOutputStream stream = new FileOutputStream( f ))
        {
            stream.write( content.getBytes() );
        }
        end = System.currentTimeMillis();
        final long javaFileWritingTime = end - start;

        System.out.println( String.format( "File size: JFM file: %dM; JF file: %dM; Java FO file: %dM", fm.length() / 1024 / 1024, jft.length() / 1024 / 1024,
                                           f.length() / 1024 / 1024 ) );

        System.out.printf( "File IO time comparison: JFM writing: %dms; JF writing: %dms; Java FO writing: %dms. Ratio JFM/FO: %d, JF/FO: %d\n", jfmFileWritingTime,
                           jfTime, javaFileWritingTime, (jfmFileWritingTime/javaFileWritingTime), (jfTime/javaFileWritingTime) );

        //TODO: Seems current JFM writing performance is slower about 3 times than normal java File IO when writing a 50m file
        final int times = 10;
        if ( jfmFileWritingTime / javaFileWritingTime > times )
        {
            fail( String.format(
                    "JFM writing performance is %d times slower than normal Java FO writing against a %dm file",
                    (jfmFileWritingTime/javaFileWritingTime), f.length() / 1024 / 1024 ) );
        }
    }

    @Test
    public void bigFileReadPerformanceTest()
            throws Exception
    {
        final File f = temp.newFile( "bigfile-read.txt" );
        String content = createBigFileContent();
        final int contentSize = content.getBytes().length;
        try (FileOutputStream stream = new FileOutputStream( f ))
        {
            stream.write( content.getBytes() );
        }

        // JFM file io
        long start = System.currentTimeMillis();
        try (InputStream in = mgr.openInputStream( f ))
        {
            byte[] contentBytes = new byte[( contentSize )];
            in.read( contentBytes );
            assertThat( new String( contentBytes ), equalTo( content ) );
        }
        long end = System.currentTimeMillis();
        final long jfmFileReadingTime = end - start;

        // Java FI io
        start = System.currentTimeMillis();
        try (FileInputStream in = new FileInputStream( f ))
        {
            byte[] contentBytes = new byte[( contentSize )];
            in.read( contentBytes );
            assertThat( new String( contentBytes ), equalTo( content ) );
        }
        end = System.currentTimeMillis();
        final long javaFileReadingTime = end - start;

        System.out.println( String.format( "File size is: %dM", f.length() / 1024 / 1024 ) );
        System.out.printf( "File IO time comparison: JFM reading: %dms; Java FO reading: %dms. Ratio: %d\n", jfmFileReadingTime,
                               javaFileReadingTime, (jfmFileReadingTime/javaFileReadingTime) );

        //TODO: Seems current JFM reading performance is slower more than 10 times than normal java File IO when reading a 50m file
        final int times = 15;
        if ( jfmFileReadingTime / javaFileReadingTime > times )
        {
            fail( String.format(
                    "JFM reading performance is %d times slower than normal Java FO reading against a %dm file",
                    (jfmFileReadingTime/javaFileReadingTime), f.length() / 1024 / 1024 ) );
        }
    }

    private String createBigFileContent()
    {
        // File content about 50m
        final int loop = 1024 * 1024;
        StringBuilder builder = new StringBuilder();
        for ( int i = 0; i < loop; i++ )
        {
            builder.append( "This is a big file, will concat many many times." );
        }
        return builder.toString();
    }

}<|MERGE_RESOLUTION|>--- conflicted
+++ resolved
@@ -15,9 +15,6 @@
  */
 package org.commonjava.util.partyline;
 
-<<<<<<< HEAD
-import org.commonjava.cdi.util.weft.SignallingLocker;
-=======
 import org.commonjava.cdi.util.weft.SignallingLock;
 import org.commonjava.util.partyline.impl.local.RandomAccessJFS;
 import org.commonjava.util.partyline.lock.LockLevel;
@@ -25,7 +22,6 @@
 import org.commonjava.util.partyline.spi.JoinableFile;
 import org.junit.After;
 import org.junit.Before;
->>>>>>> 146d11e8
 import org.junit.Test;
 
 import java.io.File;
@@ -67,14 +63,8 @@
         String content = createBigFileContent();
 
         JoinableFile jf =
-<<<<<<< HEAD
-                new JoinableFile( jft, new LockOwner( jft.getPath(), "write test", LockLevel.write ), null, true,
-                                  new SignallingLocker<String>() );
-
-=======
                 new RandomAccessJFS().getFile( jft, new LocalLockOwner( jft.getPath(), "write test", LockLevel.write ),
                                                null, true, new SignallingLock() );
->>>>>>> 146d11e8
         long start = System.currentTimeMillis();
         System.out.println("Opening output...");
         try(OutputStream out = jf.getOutputStream())
