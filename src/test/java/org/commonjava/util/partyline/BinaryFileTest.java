/**
 * Copyright (C) 2015 Red Hat, Inc. (nos-devel@redhat.com)
 *
 * Licensed under the Apache License, Version 2.0 (the "License");
 * you may not use this file except in compliance with the License.
 * You may obtain a copy of the License at
 *
 *         http://www.apache.org/licenses/LICENSE-2.0
 *
 * Unless required by applicable law or agreed to in writing, software
 * distributed under the License is distributed on an "AS IS" BASIS,
 * WITHOUT WARRANTIES OR CONDITIONS OF ANY KIND, either express or implied.
 * See the License for the specific language governing permissions and
 * limitations under the License.
 */
package org.commonjava.util.partyline;

import org.apache.commons.io.IOUtils;
import org.apache.commons.io.output.ByteArrayOutputStream;
import org.commonjava.cdi.util.weft.SignallingLock;
import org.commonjava.util.partyline.impl.local.RandomAccessJFS;
import org.commonjava.util.partyline.lock.LockLevel;
import org.commonjava.util.partyline.lock.local.LocalLockOwner;
import org.commonjava.util.partyline.spi.JoinableFile;
import org.junit.Rule;
import org.junit.Test;
import org.junit.rules.TemporaryFolder;
import org.junit.rules.TestName;

import java.io.ByteArrayInputStream;
import java.io.File;
import java.io.IOException;
import java.io.InputStream;
import java.io.OutputStream;
import java.util.ArrayList;
import java.util.List;
import java.util.concurrent.locks.ReentrantLock;

import static org.junit.Assert.fail;

/**
 * Author: Michal Szynkiewicz, michal.l.szynkiewicz@gmail.com
 * Date: 9/3/16
 * Time: 10:46 PM
 */
public class BinaryFileTest extends AbstractJointedIOTest {

    @Rule
    public TemporaryFolder temp = new TemporaryFolder();

    @Rule
    public TestName name = new TestName();

    private void writeBinaryFile( OutputStream jos, ByteArrayOutputStream written ) throws IOException
    {
        try
        {
            for ( int i = 0; i < 255; i++ )
            {
                jos.write(i);
                written.write( i );
            }
        }
        finally
        {
            IOUtils.closeQuietly( jos );
        }
    }

    @Test
    public void shouldReadBinaryFile()
            throws IOException, InterruptedException
    {
        List<String> failures = new ArrayList<>();

        File binaryFile = temp.newFile( "binary-file.bin" );
        ReentrantLock lock = new ReentrantLock();
<<<<<<< HEAD
        JoinableFile jf = newFile( binaryFile, new LockOwner( binaryFile.getAbsolutePath(),
                                                                         name.getMethodName(), LockLevel.write ), true );
=======
        JoinableFile jf = new RandomAccessJFS().getFile( binaryFile, new LocalLockOwner( binaryFile.getAbsolutePath(),
                                                                               name.getMethodName(), LockLevel.write ), null, true, new SignallingLock() );
>>>>>>> 146d11e8
        OutputStream jos = jf.getOutputStream();
        InputStream actual = jf.joinStream();

        ByteArrayOutputStream written = new ByteArrayOutputStream();
        writeBinaryFile( jos, written );

        int pos = 0;
        int exp, act;

        ByteArrayInputStream expected = new ByteArrayInputStream( written.toByteArray() );
        while ( ( exp = expected.read() ) != -1 )
        {
            act = actual.read();
            pos++;

            if ( act != exp )
            {
                failures.add( String.format( "Failure at position %d. Expected %d, got %d", pos, exp, act ) );
            }
        }

        actual.close();

        if ( !failures.isEmpty() )
        {
            fail( "Failures: " + failures );
        }

    }
}<|MERGE_RESOLUTION|>--- conflicted
+++ resolved
@@ -75,13 +75,8 @@
 
         File binaryFile = temp.newFile( "binary-file.bin" );
         ReentrantLock lock = new ReentrantLock();
-<<<<<<< HEAD
-        JoinableFile jf = newFile( binaryFile, new LockOwner( binaryFile.getAbsolutePath(),
-                                                                         name.getMethodName(), LockLevel.write ), true );
-=======
         JoinableFile jf = new RandomAccessJFS().getFile( binaryFile, new LocalLockOwner( binaryFile.getAbsolutePath(),
                                                                                name.getMethodName(), LockLevel.write ), null, true, new SignallingLock() );
->>>>>>> 146d11e8
         OutputStream jos = jf.getOutputStream();
         InputStream actual = jf.joinStream();
 
