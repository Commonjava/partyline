/**
 * Copyright (C) 2015 Red Hat, Inc. (nos-devel@redhat.com)
 *
 * Licensed under the Apache License, Version 2.0 (the "License");
 * you may not use this file except in compliance with the License.
 * You may obtain a copy of the License at
 *
 *         http://www.apache.org/licenses/LICENSE-2.0
 *
 * Unless required by applicable law or agreed to in writing, software
 * distributed under the License is distributed on an "AS IS" BASIS,
 * WITHOUT WARRANTIES OR CONDITIONS OF ANY KIND, either express or implied.
 * See the License for the specific language governing permissions and
 * limitations under the License.
 */
package org.commonjava.util.partyline;

import org.apache.commons.io.IOUtils;
import org.commonjava.cdi.util.weft.PoolWeftExecutorService;
import org.commonjava.cdi.util.weft.ThreadContext;
import org.commonjava.util.partyline.fixture.ThreadDumper;
import org.junit.Before;
import org.junit.Rule;
import org.junit.Test;
import org.junit.rules.TestRule;
import org.slf4j.Logger;
import org.slf4j.LoggerFactory;

import java.io.File;
import java.io.IOException;
import java.io.InputStream;
import java.io.OutputStream;
import java.util.ArrayList;
import java.util.List;
import java.util.concurrent.Callable;
import java.util.concurrent.ExecutorCompletionService;
import java.util.concurrent.ExecutorService;
import java.util.concurrent.Executors;
import java.util.concurrent.ThreadPoolExecutor;
import java.util.concurrent.TimeUnit;
import java.util.concurrent.atomic.AtomicBoolean;

import static org.hamcrest.CoreMatchers.nullValue;
import static org.junit.Assert.assertThat;
import static org.junit.Assert.fail;

/**
 * Created by jdcasey on 11/14/17.
 */
public class ManyReadersWithPreExistingWriterTest
        extends AbstractJointedIOTest
{
    private static final int THREADS = 30;

    private static final long WAIT = 0;

    private static final int ITERATIONS = 2;

<<<<<<< HEAD
    private ExecutorService executor = new PoolWeftExecutorService( "test",
                                                                    (ThreadPoolExecutor) Executors.newCachedThreadPool() );
=======
    private ExecutorService executor =
                    new PoolWeftExecutorService( "test", (ThreadPoolExecutor) Executors.newCachedThreadPool(), 30,
                                                 10.0f, false, null, null );
>>>>>>> 146d11e8

    private final Partyline mgr = getPartylineInstance();

    private String content;

    private File file;

    private final Logger logger = LoggerFactory.getLogger( getClass() );

    @Rule
    public TestRule timeout = ThreadDumper.timeoutRule( 2, TimeUnit.MINUTES );

    @Before
    public void setup()
            throws IOException
    {
        file = temp.newFile( "testfile.txt" );

        mgr.startReporting();

        StringBuilder contentBuilder = new StringBuilder();
        for ( int i = 0; i < COUNT; i++ )
        {
            contentBuilder.append( System.currentTimeMillis() ).append( "\n" );
        }

        content = contentBuilder.toString();
    }

    @Test
    public void run()
            throws Exception
    {
        final List<Long> timings = new ArrayList<>();
        for ( int i = 0; i < ITERATIONS; i++ )
        {
            long start = System.currentTimeMillis();
            executeTestIteration();
            long end = System.currentTimeMillis();
            timings.add( end - start );
        }

        long total = 0;
        for ( Long time : timings )
        {
            total += time;
        }

        logger.info( "Average: {}ms (per-thread: {}ms)", ( total / timings.size() ),
                     ( total / ( timings.size() * THREADS ) ) );
    }

    private void executeTestIteration()
            throws Exception
    {
        ThreadContext.getContext( true );

        ExecutorCompletionService<String> completionService = new ExecutorCompletionService<String>( executor );

        final AtomicBoolean readFlag = new AtomicBoolean( false );
        final AtomicBoolean writeFlag = new AtomicBoolean( false );

        completionService.submit( writer( writeFlag, readFlag ) );
        for ( int i = 0; i < THREADS; i++ )
        {
            completionService.submit( reader( readFlag ) );
        }

        writeFlag.set( true );

        for ( int i=0; i<(THREADS+1); i++)
        {
            String error = completionService.take().get();
            if ( error != null )
            {
                logger.info( error );
                fail( "thread failed.");
            }
            assertThat( error, nullValue() );
        }

        ThreadContext.clearContext();
    }

    private Callable<String> reader( final AtomicBoolean readFlag )
    {
        return () ->
        {
            String error = null;
            synchronized ( this )
            {
                while ( !readFlag.get() )
                {
                    try
                    {
//                            logger.info(
//                                    "Waiting for readMutex notification before reading test file..." );
                        wait( 10 );
                    }
                    catch ( InterruptedException e )
                    {
                        e.printStackTrace();
                        error = "Failed to wait for readMutex";
                    }
                }
            }

            if ( error != null )
            {
                return error;
            }

            logger.info( "Reading test file" );
            try (InputStream stream = mgr.openInputStream( file ))
            {
                String result = IOUtils.toString( stream );
                if ( !content.equals( result ) )
                {
                    error = String.format( "Content mismatch!\nExpected:\n\n%s\n\nActual:\n\n%s", content, result );
                }
            }
            catch ( IOException | InterruptedException e )
            {
                e.printStackTrace();
                error = "Failed to write test file.";
            }

            return error;
        };
    }

    private Callable<String> writer( final AtomicBoolean writeFlag, final AtomicBoolean readFlag )
    {
        return () ->
        {
            String error = null;
            synchronized ( this )
            {
                while ( !writeFlag.get() )
                {
                    try
                    {
                        wait(10);
                    }
                    catch ( InterruptedException e )
                    {
                        e.printStackTrace();
                        error = "Failed to wait for writeMutex";
                    }
                }
            }

            if ( error != null )
            {
                return error;
            }

            logger.info( "Writing test file" );
            byte[] data = content.getBytes();
            try (OutputStream stream = mgr.openOutputStream( file ))
            {
                for ( int i = 0; i < data.length; i++ )
                {
                    //                    logger.info( "write: {}", i );
                    stream.write( data[i] );
                    if ( WAIT > 0 )
                    {
                        synchronized ( this )
                        {
                            wait( WAIT );
                        }
                    }

                    // wait for there to be something in the buffer.
                    if ( i < 1 )
                    {
                        logger.info( "Notifying readMutex" );
                        readFlag.set( true );
                    }
                }

                logger.info( "Write complete. Closing output stream." );
            }
            catch ( IOException | InterruptedException e )
            {
                e.printStackTrace();
                error = "Failed to write test file";
            }

            return error;
        };
    }
}<|MERGE_RESOLUTION|>--- conflicted
+++ resolved
@@ -56,14 +56,9 @@
 
     private static final int ITERATIONS = 2;
 
-<<<<<<< HEAD
-    private ExecutorService executor = new PoolWeftExecutorService( "test",
-                                                                    (ThreadPoolExecutor) Executors.newCachedThreadPool() );
-=======
     private ExecutorService executor =
                     new PoolWeftExecutorService( "test", (ThreadPoolExecutor) Executors.newCachedThreadPool(), 30,
                                                  10.0f, false, null, null );
->>>>>>> 146d11e8
 
     private final Partyline mgr = getPartylineInstance();
 
