/**
 * Copyright (C) 2015 Red Hat, Inc. (nos-devel@redhat.com)
 *
 * Licensed under the Apache License, Version 2.0 (the "License");
 * you may not use this file except in compliance with the License.
 * You may obtain a copy of the License at
 *
 *         http://www.apache.org/licenses/LICENSE-2.0
 *
 * Unless required by applicable law or agreed to in writing, software
 * distributed under the License is distributed on an "AS IS" BASIS,
 * WITHOUT WARRANTIES OR CONDITIONS OF ANY KIND, either express or implied.
 * See the License for the specific language governing permissions and
 * limitations under the License.
 */
package org.commonjava.util.partyline;

import org.commonjava.cdi.util.weft.SignallingLock;
import org.commonjava.util.partyline.fixture.TimedFileWriter;
import org.commonjava.util.partyline.impl.local.RandomAccessJFS;
import org.commonjava.util.partyline.lock.LockLevel;
import org.commonjava.util.partyline.lock.local.LocalLockOwner;
import org.commonjava.util.partyline.spi.JoinableFile;
import org.jboss.byteman.contrib.bmunit.BMRule;
import org.jboss.byteman.contrib.bmunit.BMRules;
import org.jboss.byteman.contrib.bmunit.BMUnitConfig;
import org.jboss.byteman.contrib.bmunit.BMUnitRunner;
import org.junit.Test;
import org.junit.runner.RunWith;

import java.io.File;
import java.util.concurrent.CountDownLatch;
import java.util.concurrent.ExecutorService;
import java.util.concurrent.Executors;

@RunWith( BMUnitRunner.class )
public class JoinFileWriteAndCloseBeforeFinishedTest
        extends AbstractBytemanTest
{
    /**
     * Test verifies JoinableFile read could be done before its write stream close
     * with read close delay, this setup an script of events for one single file, where:
     * <ol>
     *     <li>Simulate JoinableFile write process </li>
     *     <li>Read should be proceeded before write stream close</li>
     * </ol>
     * @throws Exception
     */
    @BMRules( rules = {
            // wait for read call to exit
            @BMRule( name = "write close", targetClass = "RandomAccessJF",
                     targetMethod = "close",
                     targetLocation = "ENTRY",
                     condition = "incrementCounter($0)==1",
                     action = "debug(\">>>wait for service enter read.\");" + "waitFor(\"read\");"
                             + "debug(\"<<<proceed with write close.\")" ),

            // setup the trigger to signal write close when the read exits
            @BMRule( name = "read", targetClass = "RandomAccessJF",
                     targetMethod = "joinStream",
                     targetLocation = "EXIT",
                     action = "debug(\"<<<signalling write close.\"); " + "signalWake(\"read\", true);"
                             + "debug(\"<<<signalled write close.\")" ) } )
    @Test
    @BMUnitConfig( debug = true )
    public void run()
            throws Exception
    {
        final ExecutorService execs = Executors.newFixedThreadPool( 2 );
        final CountDownLatch latch = new CountDownLatch( 2 );

        final File file = temp.newFile();
        String threadName = "writer" + writers++;

<<<<<<< HEAD
        final JoinableFile stream =
                newFile( file, new LockOwner( file.getAbsolutePath(), name.getMethodName(), LockLevel.write ), true );
=======
        final JoinableFile stream = new RandomAccessJFS().getFile( file, new LocalLockOwner( file.getAbsolutePath(),
                                                                                             name.getMethodName(),
                                                                                             LockLevel.write ), null,
                                                                   true, new SignallingLock() );
>>>>>>> 146d11e8

        execs.execute( () -> {
            Thread.currentThread().setName( threadName );
            new TimedFileWriter( stream, 1, latch ).run();
        } );

        execs.execute( () -> {
            Thread.currentThread().setName( "reader" + readers++ );
            new AsyncFileReader( 0, -1, 6000, stream, latch ).run();
        } );

        System.out.println( "Waiting for " + name.getMethodName() + " threads to complete." );
        latch.await();
    }
}<|MERGE_RESOLUTION|>--- conflicted
+++ resolved
@@ -72,15 +72,10 @@
         final File file = temp.newFile();
         String threadName = "writer" + writers++;
 
-<<<<<<< HEAD
-        final JoinableFile stream =
-                newFile( file, new LockOwner( file.getAbsolutePath(), name.getMethodName(), LockLevel.write ), true );
-=======
         final JoinableFile stream = new RandomAccessJFS().getFile( file, new LocalLockOwner( file.getAbsolutePath(),
                                                                                              name.getMethodName(),
                                                                                              LockLevel.write ), null,
                                                                    true, new SignallingLock() );
->>>>>>> 146d11e8
 
         execs.execute( () -> {
             Thread.currentThread().setName( threadName );
