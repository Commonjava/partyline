--- conflicted
+++ resolved
@@ -1,8 +1,3 @@
-<<<<<<< HEAD
-sudo: false
-
-=======
->>>>>>> 9ed9fb71
 language: java
 script: 
   - '[ "${TRAVIS_PULL_REQUEST}" = "false" ] && mvn deploy  -s ./travis-settings.xml -V -Prun-its -q -B -e|| mvn install -s ./travis-settings.xml -V -Prun-its -q -B -e' 