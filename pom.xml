--- conflicted
+++ resolved
@@ -26,11 +26,7 @@
 
   <groupId>org.commonjava.util</groupId>
   <artifactId>partyline</artifactId>
-<<<<<<< HEAD
-  <version>1.17-SNAPSHOT</version>
-=======
   <version>2.0-SNAPSHOT</version>
->>>>>>> 146d11e8
 
   <name>partyline</name>
   <inceptionYear>2015</inceptionYear>
@@ -43,13 +39,8 @@
   </scm>
   
   <properties>
-<<<<<<< HEAD
-    <weftVersion>1.12</weftVersion>
-
-=======
     <weftVersion>1.13-SNAPSHOT</weftVersion>
     <infinispanVersion>9.4.7.Final</infinispanVersion>
->>>>>>> 146d11e8
     <projectOwner>Red Hat, Inc.</projectOwner>
     <projectEmail>nos-devel@redhat.com</projectEmail>
     <javaVersion>1.8</javaVersion>
